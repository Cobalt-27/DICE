# Copyright (c) Meta Platforms, Inc. and affiliates.
# All rights reserved.

# This source code is licensed under the license found in the
# LICENSE file in the root directory of this source tree.

"""
Samples a large number of images from a pre-trained DiT model using DDP.
Subsequently saves a .npz file that can be used to compute FID and other
evaluation metrics via the ADM repo: https://github.com/openai/guided-diffusion/tree/main/evaluations

For a simple single-GPU/CPU sampling script, see sample.py.
"""
import torch
import torch.distributed as dist
from models import DiT_models
from download import find_model
from diffusion import create_diffusion
from diffusers.models import AutoencoderKL
from diffusion.rectified_flow import RectifiedFlow 
from tqdm import tqdm
import os
from PIL import Image
import numpy as np
import math
import argparse
from expertpara.prof import CudaProfiler
from expertpara.prof_analyse import analyse_prof
from expertpara.etrim import trim_state_dict
from expertpara.diep import cache_clear, cached_tensors_size, cache_init
import time


def create_npz_from_sample_folder(sample_dir, num=50_000):
    """
    Builds a single .npz file from a folder of .png samples.
    """
    samples = []
    for i in tqdm(range(num), desc="Building .npz file from samples"):
        sample_pil = Image.open(f"{sample_dir}/{i:06d}.png")
        sample_np = np.asarray(sample_pil).astype(np.uint8)
        samples.append(sample_np)
    samples = np.stack(samples)
    assert samples.shape == (num, samples.shape[1], samples.shape[2], 3)
    npz_path = f"{sample_dir}.npz"
    np.savez(npz_path, arr_0=samples)
    print(f"Saved .npz file to {npz_path} [shape={samples.shape}].")
    return npz_path



def main(args):
    """
    Run sampling.
    """
<<<<<<< HEAD

=======
    from seqpara.df import sp_cache_init
    sp_cache_init(auto_gc=True)
>>>>>>> d1c3e968
    torch.backends.cuda.matmul.allow_tf32 = args.tf32  # True: fast but may lead to some small numerical differences
    assert torch.cuda.is_available(), "Sampling with DDP requires at least one GPU. sample.py supports CPU-only usage"
    torch.set_grad_enabled(False)

    # Setup DDP:
    dist.init_process_group("nccl")
    rank = dist.get_rank()
    device = rank % torch.cuda.device_count()
    seed = args.global_seed * dist.get_world_size() + rank
    torch.manual_seed(seed)
    torch.cuda.set_device(device)
    print(f"Starting rank={rank}, seed={seed}, world_size={dist.get_world_size()}.")

    if args.ckpt is None:
        assert args.model == "DiT-XL/2", "Only DiT-XL/2 models are available for auto-download."
        assert args.image_size in [256, 512]
        assert args.num_classes == 1000
    rf=False
    if args.model == "DiT-XL/2" or args.model == "DiT-G/2": 
        pretraining_tp=1
        use_flash_attn=True 
        dtype = torch.float16
        rf=True
    else:
        pretraining_tp=2
        use_flash_attn=False 
        dtype = torch.float32
    # Load model:
    latent_size = args.image_size // 8
    model = DiT_models[args.model](
        input_size=latent_size,
        num_classes=args.num_classes,
        num_experts=args.num_experts, # NOTE: should be added, otherwise expert num will be set to default 8
        pretraining_tp=pretraining_tp,
        use_flash_attn=use_flash_attn,
        ep=True,
        ep_async_op=args.diep,
    ).to(device)
    
    if dtype == torch.float16:
        model = model.half()
    # Auto-download a pre-trained model or load a custom DiT checkpoint from train.py:
    ckpt_path = args.ckpt or f"DiT-XL-2-{args.image_size}x{args.image_size}.pt"
    state_dict = find_model(ckpt_path)
    """
    NOTE: trim unused experts, for ep only
    """
    trimmed_state_dict = trim_state_dict(state_dict, args.num_experts)
    model.load_state_dict(trimmed_state_dict)
    
    model.eval()  # important!
<<<<<<< HEAD
    if rf:
        diffusion = RectifiedFlow(model)
    else:
        diffusion = create_diffusion(str(args.num_sampling_steps))
=======
    diffusion = create_diffusion(str(args.num_sampling_steps))
>>>>>>> d1c3e968
    vae = AutoencoderKL.from_pretrained(args.vae_path).to(device)
    assert args.cfg_scale >= 1.0, "In almost all cases, cfg_scale be >= 1.0"
    using_cfg = args.cfg_scale > 1.0

    # Create folder to save samples:
    model_string_name = args.model.split("/")[0]
    # ckpt_string_name = os.path.basename(args.ckpt).replace(".pt", "") if args.ckpt else "pretrained"
    # folder_name = f"{model_string_name}-{ckpt_string_name}-size-{args.image_size}-vae-{args.vae}-" \
    #               f"cfg-{args.cfg_scale}-seed-{args.global_seed}-async-{args.diep}"
    folder_name = f"{model_string_name}-bs-{args.per_proc_batch_size}" \
                  f"-seed-{args.global_seed}-diep-{args.diep}-gc-{args.auto_gc}-offload-{args.offload}-prefetch-{args.cache_prefetch}{'' if args.extra_name is None else f'-{args.extra_name}'}"
    sample_folder_dir = os.path.join(args.sample_dir, folder_name)
    if args.extra_folder_name is not None:
        sample_folder_dir = os.path.join(args.sample_dir, args.extra_folder_name, folder_name)
    if rank == 0:
        os.makedirs(sample_folder_dir, exist_ok=True)
        print(f"Saving .png samples at {sample_folder_dir}")
    dist.barrier()

    # Figure out how many samples we need to generate on each GPU and how many iterations we need to run:
    n = args.per_proc_batch_size
    global_batch_size = n * dist.get_world_size()
    # To make things evenly-divisible, we'll sample a bit more than we need and then discard the extra samples:
    total_samples = int(math.ceil(args.num_fid_samples / global_batch_size) * global_batch_size)
    if rank == 0:
        # print(f"Total number of images that will be sampled: {total_samples}")
        print(f"Sampling {total_samples} images with batch size {n} on {dist.get_world_size()} workers.")
    assert total_samples % dist.get_world_size() == 0, "total_samples must be divisible by world_size"
    samples_needed_this_gpu = int(total_samples // dist.get_world_size())
    assert samples_needed_this_gpu % n == 0, "samples_needed_this_gpu must be divisible by the per-GPU batch size"
    iterations = int(samples_needed_this_gpu // n)
    pbar = range(iterations)
    pbar = tqdm(pbar) if rank == 0 else pbar
    total = 0
    prof_path = os.path.join(sample_folder_dir, "prof.txt")
    if rank == 0 and os.path.exists(prof_path):
        os.remove(prof_path)
    # Ensure the profile path exists
    if rank == 0:
        os.makedirs(os.path.dirname(prof_path), exist_ok=True)
    
    if rank == 0:
        args_path = os.path.join(sample_folder_dir, "args.txt")
        with open(args_path, "w+") as f:
            import json
            args_dict = vars(args)
            formatted_args = json.dumps(args_dict, indent=4)
            f.write(formatted_args)


    if args.offload and args.cache_stride is not None:
        strided_offload_mask = lambda stride: [ (True if i % stride == 0 else False) for i in range(model.depth)]
    
    cache_init(
        cache_capacity=model.depth,
        auto_gc=args.auto_gc,
        offload=args.offload,
        prefetch_size=args.cache_prefetch,
        offload_mask=strided_offload_mask(args.cache_stride) if args.cache_stride is not None else None,
    )
    
    for _ in pbar:
        measured_total_time = 0
        CudaProfiler.prof().reset()
        # Sample images:
        cache_clear()
        prof_lines=[]
        if dtype == torch.float16: 
            # use rf
            with torch.autocast(device_type='cuda'):
                STEPSIZE = 50
                init_noise = torch.randn(n, model.in_channels, latent_size, latent_size, device=device) 
                conds = torch.randint(0, args.num_classes, (n,), device=device)
                torch.cuda.synchronize()
                time_start = time.time()
                CudaProfiler.prof().start('total')
                image = diffusion.sample_with_xps(init_noise, conds, null_cond = torch.tensor([1000] * n).cuda(), sample_steps = STEPSIZE, cfg = args.cfg_scale)
                CudaProfiler.prof().stop('total')
                torch.cuda.synchronize()
                time_end = time.time()
        else:
            z = torch.randn(n, model.in_channels, latent_size, latent_size, device=device)
            y = torch.randint(0, args.num_classes, (n,), device=device)

            # Setup classifier-free guidance:
            if using_cfg:
                z = torch.cat([z, z], 0)
                y_null = torch.tensor([1000] * n, device=device)
                y = torch.cat([y, y_null], 0)
                model_kwargs = dict(y=y, cfg_scale=args.cfg_scale)
                sample_fn = model.forward_with_cfg
            else:
                model_kwargs = dict(y=y)
                sample_fn = model.forward
            torch.cuda.synchronize()
            time_start = time.time()
            CudaProfiler.prof().start('total')
            samples = diffusion.p_sample_loop(
                sample_fn, z.shape, z, clip_denoised=False, model_kwargs=model_kwargs, progress=False, device=device
            )
            CudaProfiler.prof().stop('total')
            torch.cuda.synchronize()
            time_end = time.time()
            
            
        measured_total_time += time_end - time_start
        mem_usage_line = f"Memory usage: {torch.cuda.memory_allocated() / (1024 * 1024):.2f} MB"
        prof_lines.append(mem_usage_line)
        measured_total_time_line = f"Measured total time of all passed iters: {measured_total_time:.2f}s"
        prof_lines.append(measured_total_time_line)
        
        if dtype == torch.float16:
            if args.trim_samples:
                image = image[:image.shape[0] // n] # keep only one sample per batch
            samples = vae.decode(image / 0.18215).sample # only the last one is needed
        else:
            if args.trim_samples:
                samples = samples[:samples.shape[0] // n] # keep only one sample per batch
            if using_cfg:
                samples, _ = samples.chunk(2, dim=0)  # Remove null class samples
            # XXX: extremely large mem usage after each iter, need to find out why, currently handling it by trimming the samples
            # XXX: 0.18215???
            samples = vae.decode(samples / 0.18215).sample
        
        
        samples = torch.clamp(127.5 * samples + 128.0, 0, 255).permute(0, 2, 3, 1).to("cpu", dtype=torch.uint8).numpy()

        # Save samples to disk as individual .png files
        for i, sample in enumerate(samples):
            index = i * dist.get_world_size() + rank + total
            Image.fromarray(sample).save(f"{sample_folder_dir}/{index:06d}.png")
        total += global_batch_size

        if rank == 0:
            cache_line = f"Cache size: {cached_tensors_size() / (1024 * 1024):.2f} MB"
            prof_lines.append(cache_line)
            prof_lines+=analyse_prof(CudaProfiler.prof())
            with open(prof_path, "a") as f:
                f.writelines([line + "\n" for line in prof_lines])
            print("\n".join(prof_lines))
        torch.cuda.empty_cache()

    # Make sure all processes have finished saving their samples before attempting to convert to .npz
    dist.barrier()
    if rank == 0:
        # XXX: no npz for now
        # create_npz_from_sample_folder(sample_folder_dir, args.num_fid_samples)
        print("Done.")
    dist.barrier()
    dist.destroy_process_group()


if __name__ == "__main__":
    parser = argparse.ArgumentParser()
    parser.add_argument("--model", type=str, choices=list(DiT_models.keys()), default="DiT-XL/2")
    parser.add_argument("--vae",  type=str, choices=["ema", "mse"], default="ema")
<<<<<<< HEAD
    parser.add_argument("--vae-path", type=str, default="samples")
=======
    parser.add_argument("--vae-path", type=str)
>>>>>>> d1c3e968
    parser.add_argument("--sample-dir", type=str, default="samples")
    parser.add_argument("--per-proc-batch-size", type=int, default=32)
    parser.add_argument("--num-fid-samples", type=int, default=50_000)
    parser.add_argument('--num-experts', default=16, type=int,) 
    parser.add_argument("--image-size", type=int, choices=[256, 512], default=256)
    parser.add_argument("--num-classes", type=int, default=1000)
    parser.add_argument("--cfg-scale",  type=float, default=1.5)
    parser.add_argument("--num-sampling-steps", type=int, default=250)
    parser.add_argument("--global-seed", type=int, default=0)
    parser.add_argument("--tf32", action="store_true",
                        help="By default, use TF32 matmuls. This massively accelerates sampling on Ampere GPUs.")
    parser.add_argument("--ckpt", type=str, default=None,
                        help="Optional path to a DiT checkpoint (default: auto-download a pre-trained DiT-XL/2 model).")
    parser.add_argument("--extra-folder-name",type=str,default=None)
    parser.add_argument("--extra-name",type=str,default=None)
    
    # DiEP related
    parser.add_argument("--trim-samples", action="store_true", help="Keep only one sample per batch.")
    parser.add_argument("--diep", action="store_true", help="Use DiEP for async expert parallelism.")
    parser.add_argument("--auto-gc", action="store_true", help="Automatically garbage collect the cache.")
    parser.add_argument("--offload", action="store_true", help="Offload cache to CPU.")
    parser.add_argument("--cache-prefetch", type=int, default=None, help="prefetch size for cache offloading")
    parser.add_argument("--cache-stride", type=int, default=None, help="stride size for partial offloading")
    args = parser.parse_args()
    
    # DiEP related assertions
    if not args.diep:
        assert not args.auto_gc, "auto_gc is only available when using DiEP."
        assert not args.offload, "offload is only available when using DiEP."
        assert args.cache_prefetch is None, "cache_prefetch is only available when using DiEP."
        assert args.cache_stride is None, "cache_stride is only available when using DiEP."
    else:
        if not args.offload:
            assert args.cache_prefetch is None, "cache_prefetch is only available when using offload."
            assert args.cache_stride is None, "cache_stride is only available when using offload."
            
    main(args)<|MERGE_RESOLUTION|>--- conflicted
+++ resolved
@@ -53,12 +53,8 @@
     """
     Run sampling.
     """
-<<<<<<< HEAD
-
-=======
     from seqpara.df import sp_cache_init
     sp_cache_init(auto_gc=True)
->>>>>>> d1c3e968
     torch.backends.cuda.matmul.allow_tf32 = args.tf32  # True: fast but may lead to some small numerical differences
     assert torch.cuda.is_available(), "Sampling with DDP requires at least one GPU. sample.py supports CPU-only usage"
     torch.set_grad_enabled(False)
@@ -110,14 +106,10 @@
     model.load_state_dict(trimmed_state_dict)
     
     model.eval()  # important!
-<<<<<<< HEAD
     if rf:
         diffusion = RectifiedFlow(model)
     else:
         diffusion = create_diffusion(str(args.num_sampling_steps))
-=======
-    diffusion = create_diffusion(str(args.num_sampling_steps))
->>>>>>> d1c3e968
     vae = AutoencoderKL.from_pretrained(args.vae_path).to(device)
     assert args.cfg_scale >= 1.0, "In almost all cases, cfg_scale be >= 1.0"
     using_cfg = args.cfg_scale > 1.0
@@ -274,11 +266,7 @@
     parser = argparse.ArgumentParser()
     parser.add_argument("--model", type=str, choices=list(DiT_models.keys()), default="DiT-XL/2")
     parser.add_argument("--vae",  type=str, choices=["ema", "mse"], default="ema")
-<<<<<<< HEAD
     parser.add_argument("--vae-path", type=str, default="samples")
-=======
-    parser.add_argument("--vae-path", type=str)
->>>>>>> d1c3e968
     parser.add_argument("--sample-dir", type=str, default="samples")
     parser.add_argument("--per-proc-batch-size", type=int, default=32)
     parser.add_argument("--num-fid-samples", type=int, default=50_000)
