# Copyright (c) Meta Platforms, Inc. and affiliates.
# All rights reserved.

# This source code is licensed under the license found in the
# LICENSE file in the root directory of this source tree.

"""
Samples a large number of images from a pre-trained DiT model using DDP.
Subsequently saves a .npz file that can be used to compute FID and other
evaluation metrics via the ADM repo: https://github.com/openai/guided-diffusion/tree/main/evaluations

For a simple single-GPU/CPU sampling script, see sample.py.
"""
import torch
import torch.distributed as dist
from models import DiT_models, ParaMode
from download import find_model
from diffusion import create_diffusion
from diffusers.models import AutoencoderKL
from diffusion.rectified_flow import RectifiedFlow 
from tqdm import tqdm
import os
from PIL import Image
import numpy as np
import math
import argparse
from cudaprof.prof import CudaProfiler
from expertpara.prof_analyse import analyse_prof
from expertpara.etrim import trim_state_dict
from expertpara.diep import ep_cache_clear, ep_cached_tensors_size, ep_cache_init,ep_get_max_mem
from seqpara.df import sp_init, sp_cache_clear, sp_cached_tensors_size,sp_get_max_mem
from expertpara.ep_fwd import use_latest_expert_weights
import time


def create_npz_from_sample_folder(sample_dir, num=50_000):
    """
    Builds a single .npz file from a folder of .png samples.
    """
    samples = []
    for i in tqdm(range(num), desc="Building .npz file from samples"):
        sample_pil = Image.open(f"{sample_dir}/{i:06d}.png")
        sample_np = np.asarray(sample_pil).astype(np.uint8)
        samples.append(sample_np)
    samples = np.stack(samples)
    assert samples.shape == (num, samples.shape[1], samples.shape[2], 3)
    npz_path = f"{sample_dir}.npz"
    np.savez(npz_path, arr_0=samples)
    print(f"Saved .npz file to {npz_path} [shape={samples.shape}].")
    return npz_path

import torch.profiler as profiler
from profiler_class import ProfileExp

def main(args):
    """
    Run sampling.
    """
    torch.backends.cuda.matmul.allow_tf32 = args.tf32  # True: fast but may lead to some small numerical differences
    assert torch.cuda.is_available(), "Sampling with DDP requires at least one GPU. sample.py supports CPU-only usage"
    torch.set_grad_enabled(False)

    # Setup dist
    dist.init_process_group("nccl")
    rank = dist.get_rank()
    device = rank % torch.cuda.device_count()
    seed = args.global_seed * dist.get_world_size() + rank
    torch.manual_seed(seed)
    torch.cuda.set_device(device)
    print(f"Starting rank={rank}, seed={seed}, world_size={dist.get_world_size()}.")

    if args.ckpt is None:
        assert args.model == "DiT-XL/2", "Only DiT-XL/2 models are available for auto-download."
        assert args.image_size in [256, 512]
        assert args.num_classes == 1000
    rf=False
    if args.model == "DiT-XL/2" or args.model == "DiT-G/2": 
        pretraining_tp=1
        use_flash_attn=True 
        dtype = torch.float16
        rf=True
    else:
        pretraining_tp=2
        use_flash_attn=False 
        dtype = torch.float32
    # Load model:
    latent_size = args.image_size // 8
    
    model = DiT_models[args.model](
        input_size=latent_size,
        num_classes=args.num_classes,
        num_experts=args.num_experts, # NOTE: should be added, otherwise expert num will be set to default 8
        pretraining_tp=pretraining_tp,
        use_flash_attn=use_flash_attn,
        para_mode=args.para_mode,
    )
    if dtype == torch.float16:
        model = model.half()
    model.to(device)
    # Auto-download a pre-trained model or load a custom DiT checkpoint from train.py:
    ckpt_path = args.ckpt or f"DiT-XL-2-{args.image_size}x{args.image_size}.pt"
    state_dict = find_model(ckpt_path)
    if args.para_mode.ep:
        """
        NOTE: trim unused experts, for ep only
        """
        state_dict = trim_state_dict(state_dict, args.num_experts)
    model.load_state_dict(state_dict)
    
    model.eval()  # important!
    if rf:
        diffusion = RectifiedFlow(model,args.para_mode)
        
    else:
        diffusion = create_diffusion(str(args.num_sampling_steps))
    vae = AutoencoderKL.from_pretrained(args.vae_path).to(device)
    assert args.cfg_scale >= 1.0, "In almost all cases, cfg_scale be >= 1.0"
    if args.ep_share_cache:
        assert rf, "Shared cache is only available when using RectifiedFlow."
    
    using_cfg = args.cfg_scale > 1.0

    # Create folder to save samples:
    model_string_name = args.model.split("/")[0]
    folder_name = f"test-{model_string_name}-bs-{args.per_proc_batch_size}" \
                f"-seed-{args.global_seed}-mode-{args.para_mode.verbose()}-gc-{args.auto_gc}-cfg-{args.cfg_scale}" \
                f"-prefetch-{args.cache_prefetch}-epWarmUp-{args.ep_async_warm_up}-strideSync-{args.strided_sync}"\
                f"-epCoolDown-{args.ep_async_cool_down}-spWarmUp-{args.sp_async_warm_up}-shareCache-{args.ep_share_cache}-spLegacyCache-{args.sp_legacy_cache}" \
                f"{'' if args.extra_name is None else f'-{args.extra_name}'}"
    
    sample_folder_dir = os.path.join(args.sample_dir, folder_name)
    if args.extra_folder_name is not None:
        sample_folder_dir = os.path.join(args.sample_dir, args.extra_folder_name, folder_name)
    if rank == 0:
        os.makedirs(sample_folder_dir, exist_ok=True)
        print(f"Saving .png samples at {sample_folder_dir}")
    dist.barrier()

    # Figure out how many samples we need to generate on each GPU and how many iterations we need to run:
    bs = args.per_proc_batch_size
    global_batch_size = bs * dist.get_world_size()
    # To make things evenly-divisible, we'll sample a bit more than we need and then discard the extra samples:
    total_samples = int(math.ceil(args.num_fid_samples / global_batch_size) * global_batch_size)
    if rank == 0:
        # print(f"Total number of images that will be sampled: {total_samples}")
        print(f"Sampling {total_samples} images with batch size {bs} on {dist.get_world_size()} workers.")
    assert total_samples % dist.get_world_size() == 0, "total_samples must be divisible by world_size"
    samples_needed_this_gpu = int(total_samples // dist.get_world_size())
    assert samples_needed_this_gpu % bs == 0, "samples_needed_this_gpu must be divisible by the per-GPU batch size"
    iterations = int(samples_needed_this_gpu // bs)
    pbar = range(iterations)
    pbar = tqdm(pbar) if rank == 0 else pbar
    total = 0
    prof_path = os.path.join(sample_folder_dir, "prof.txt")
    mem_summary_path = os.path.join(sample_folder_dir, "mem.txt")
    if rank == 0:
        if os.path.exists(prof_path):
            os.remove(prof_path)
        if os.path.exists(mem_summary_path):
            os.remove(mem_summary_path)
    # Ensure the profile path exists
    if rank == 0:
        os.makedirs(os.path.dirname(prof_path), exist_ok=True)
        os.makedirs(os.path.dirname(mem_summary_path), exist_ok=True)
    
    if rank == 0:
        args_path = os.path.join(sample_folder_dir, "args.txt")
        with open(args_path, "w+") as f:
            import json
            args_dict = vars(args).copy()
            args_dict['para_mode'] = args.para_mode.verbose()
            formatted_args = json.dumps(args_dict, indent=4)
            f.write(formatted_args)

    if args.para_mode.ep and args.para_mode.ep_async:
        if args.offload and args.cache_stride is not None:
            strided_offload_mask = lambda stride: [ (True if i % stride == 0 else False) for i in range(model.depth)]
        
        ep_cache_init(
            cache_capacity=model.depth,
            auto_gc=args.auto_gc,
            offload=args.offload,
            prefetch_size=args.cache_prefetch,
            offload_mask=strided_offload_mask(args.cache_stride) if args.cache_stride is not None else None,
            separate_cache=(not args.ep_share_cache) and rf,
        )
        use_latest_expert_weights(not args.ep_score_use_latest)
    if args.para_mode.sp and args.para_mode.sp_async:
        sp_init(sp_use_mngr=not args.sp_legacy_cache, capacity = model.depth, comm_checkpoint = 4, auto_gc = True, separate_cache = rf)
    
    
    # prof= ProfileExp("profile_exp",profile_at= 10 if torch.distributed.get_rank()==0 else -100,
    #                 wait = 0,warmup = 0,active = 1,repeat = 1)
    # if dist.get_rank()==0:
    #     prof._start()
    
    for iter in pbar:
        CudaProfiler.prof().reset()
        # Sample images:
        if args.para_mode.ep_async:
            ep_cache_clear()
        if args.para_mode.sp_async:
            sp_cache_clear()
        prof_lines=[]
        z = torch.randn(bs, model.in_channels, latent_size, latent_size, device=device)
        y = torch.randint(0, args.num_classes, (bs,), device=device)
        
        if args.para_mode.sp:
            z_list = [torch.zeros_like(z) for _ in range(dist.get_world_size())]
            y_list = [torch.zeros_like(y) for _ in range(dist.get_world_size())]
            dist.all_gather(z_list, z)
            dist.all_gather(y_list, y)
            z = torch.cat(z_list, dim=0)
            y = torch.cat(y_list, dim=0)
            # we gather all z and y to rank0, so that sp is able to produce the same samples as DP and EP
            # latent in rank0 will be scattered to all ranks later
            
        
        torch.cuda.synchronize()
        time_start = time.time()
        CudaProfiler.prof().start('total')
        if rf: 
            # use rf
            with torch.autocast(device_type='cuda'):
                STEPSIZE = 50
                init_noise = z
                conds = y
                samples = diffusion.sample_with_xps(init_noise, conds, null_cond = torch.tensor([1000] * y.shape[0]).cuda(), 
                            sample_steps = STEPSIZE, cfg = args.cfg_scale,para_mode= args.para_mode)
        else:
            # Setup classifier-free guidance:
            if using_cfg:
                z = torch.cat([z, z], 0)
                y_null = torch.tensor([1000] * y.shape[0], device=device)
                y = torch.cat([y, y_null], 0)
                model_kwargs = dict(y=y, cfg_scale=args.cfg_scale)
                sample_fn = model.forward_with_cfg
            else:
                model_kwargs = dict(y=y)
                sample_fn = model.forward
            samples = diffusion.p_sample_loop(
                sample_fn, z.shape, z, clip_denoised=False, 
                model_kwargs=model_kwargs, progress=False, device=device,para_mode=args.para_mode
            )
        CudaProfiler.prof().stop('total')
        torch.cuda.synchronize()
        time_end = time.time()
            
        mem_summary = torch.cuda.memory_summary() + "\n"
        mem_usage_line = f"Memory usage: {torch.cuda.memory_allocated() / (1024 * 1024):.2f} MB"
        measured_total_time_line = f"Measured time: {(time_end - time_start):.2f}s"
        peak_memory_allocated = torch.cuda.max_memory_allocated() / (1024 * 1024)
        peak_memory_allocated_line = f"Max memory usage:{peak_memory_allocated:.2f} MB"
        
        
        if args.trim_samples:
            samples = samples[:samples.shape[0] // bs] # keep only one sample per batch
        if not rf and using_cfg:
            samples, _ = samples.chunk(2, dim=0)  # Remove null class samples
        
        if args.para_mode.sp:
            """
            NOTE:
            use DP for vae if sp is enabled, otherwise all samples will be decoded on rank0
            """
            assert samples.shape[0] % dist.get_world_size() == 0, "samples.shape[0] must be divisible by world_size"
            if rank == 0:
                # Rank 0 splits the tensor into chunks for each rank.
                chunks = list(torch.chunk(samples, dist.get_world_size(), dim=0))  # Split along dim 0
                chunks = [chunk.contiguous() for chunk in chunks]
            else:
                chunks = None  # Other ranks don't have the full tensor
            samples_shape = list(samples.size())
            samples_shape[0] = samples_shape[0] // dist.get_world_size()
            samples_shape = tuple(samples_shape)
            # Create an empty tensor on all ranks to receive the scattered chunk
            local_tensor = samples.new_empty(samples_shape).contiguous()

            # Scatter the chunks from rank 0 to all ranks
            dist.scatter(tensor=local_tensor, scatter_list=chunks, src=0)
            samples = local_tensor
        
        if rank == 0:
            cache_line = ""
            if args.para_mode.ep_async:
                cache_line += f"\nEP Cache size: {ep_cached_tensors_size() / (1024 * 1024):.2f} MB"
                cache_line += f"\nEP Max Cache size: {ep_get_max_mem() / (1024 * 1024):.2f} MB"
            if args.para_mode.sp_async:
                cache_line += f"\nSP Cache size: {sp_cached_tensors_size() / (1024 * 1024):.2f} MB"
                cache_line += f"\nSP Max Cache size: {sp_get_max_mem() / (1024 * 1024):.2f} MB"
            prof_lines.append(cache_line)
            prof_lines+=analyse_prof(CudaProfiler.prof())
            

        if args.para_mode.ep_async:
            ep_cache_clear()
        if args.para_mode.sp_async:
            sp_cache_clear()
        
        
        vae.enable_slicing()
        torch.cuda.reset_peak_memory_stats()

        samples = vae.decode(samples / 0.18215).sample # magic number due to normalization in the VAE
        samples = torch.clamp(127.5 * samples + 128.0, 0, 255).permute(0, 2, 3, 1).to("cpu", dtype=torch.uint8).numpy()
        
        if not args.trim_samples:
            assert len(samples) == bs, f"Expected {bs} samples, got {len(samples)}"
        # Save samples to disk as individual .png files
        for i, sample in enumerate(samples):
            index = i * dist.get_world_size() + rank + total
            Image.fromarray(sample).save(f"{sample_folder_dir}/{index:06d}.png")
        total += global_batch_size

        peak_memory_allocated_when_vae = torch.cuda.max_memory_allocated() / (1024 * 1024)
        peak_memory_allocated_when_vae_line = f"Max memory usage_when_vae:{peak_memory_allocated_when_vae:.2f} MB"

        prof_lines += [mem_usage_line, measured_total_time_line,
            peak_memory_allocated_line,peak_memory_allocated_when_vae_line]
        if rank == 0:
            with open(prof_path, "a") as f:
                f.writelines([line + "\n" for line in prof_lines])
            print("\n".join(prof_lines))
            with open(mem_summary_path, "a") as f:
                f.write(mem_summary)

        torch.cuda.empty_cache()

    # Make sure all processes have finished saving their samples before attempting to convert to .npz
    dist.barrier()
    if rank == 0:
        # XXX: no npz for now
        # create_npz_from_sample_folder(sample_folder_dir, args.num_fid_samples)
        print("Done.")
    dist.barrier()
    dist.destroy_process_group()


if __name__ == "__main__":
    parser = argparse.ArgumentParser()
    parser.add_argument("--model", type=str, choices=list(DiT_models.keys()), default="DiT-XL/2")
    parser.add_argument("--vae",  type=str, choices=["ema", "mse"], default="ema")
    parser.add_argument("--vae-path", type=str, default="samples")
    parser.add_argument("--sample-dir", type=str, default="samples")
    parser.add_argument("--per-proc-batch-size", type=int, default=32)
    parser.add_argument("--num-fid-samples", type=int, default=50_000)
    parser.add_argument('--num-experts', default=16, type=int,) 
    parser.add_argument("--image-size", type=int, choices=[256, 512], default=256)
    parser.add_argument("--num-classes", type=int, default=1000)
    parser.add_argument("--cfg-scale",  type=float, default=1.5)
    parser.add_argument("--num-sampling-steps", type=int, default=250)
    parser.add_argument("--global-seed", type=int, default=0)
    parser.add_argument("--tf32", action="store_true",
                        help="By default, use TF32 matmuls. This massively accelerates sampling on Ampere GPUs.")
    parser.add_argument("--ckpt", type=str, default=None,
                        help="Optional path to a DiT checkpoint (default: auto-download a pre-trained DiT-XL/2 model).")
    parser.add_argument("--extra-folder-name",type=str,default=None)
    parser.add_argument("--extra-name",type=str,default=None)
    
    # parallelism
    parser.add_argument("--trim-samples", action="store_true", help="Keep only one sample per batch to save mem.")
    
    parser.add_argument("--sp", action="store_true", help="Use SeqPara.")
    parser.add_argument("--ep", action="store_true", help="Use ExpertPara.")
    parser.add_argument("--sp-async", action="store_true", help="Use asynchronous SeqPara.")
    parser.add_argument("--ep-async", action="store_true", help="Use asynchronous ExpertPara.")
    
    parser.add_argument("--auto-gc", action="store_true", help="Automatically garbage collect the cache.")
    parser.add_argument("--offload", action="store_true", help="Offload cache to CPU.")
    parser.add_argument("--cache-prefetch", type=int, default=None, help="prefetch size for cache offloading")
    parser.add_argument("--cache-stride", type=int, default=None, help="stride size for partial offloading")
    
    parser.add_argument("--ep-async-warm-up", type=int, default=0, help="Enable ep async warm-up feature (default: 0)")
    parser.add_argument("--ep-async-cool-down", type=int, default=0, help="Enable ep async cool-down feature (default: 0)")
    parser.add_argument("--strided-sync", type=int, default=0, help="Enable stride sync feature (default: 0)")
    parser.add_argument("--sp-async-warm-up", type=int, default=0, help="Enable sp async warm-up feature (default: 0)")
    parser.add_argument("--ep-share-cache", action="store_true", help="Shared cache for EP")
    
    parser.add_argument("--sp-legacy-cache", action="store_true", help="Use legacy SP cache implementation")
    parser.add_argument("--ep-score-use-latest", action="store_true", help="Use latest router score in EP")
    args = parser.parse_args()
    
    # arguments check
    # args.para_mode = ParaMode(sp=args.sp, sp_async=args.sp_async, ep=args.ep, ep_async=args.ep_async)
    args.para_mode = ParaMode(sp=args.sp, sp_async=args.sp_async, ep=args.ep, 
                              ep_async=args.ep_async,num_sampling_steps= args.num_sampling_steps,
                              ep_async_warm_up=args.ep_async_warm_up,strided_sync =args.strided_sync,
                              sp_async_warm_up=args.sp_async_warm_up, ep_async_cool_down=args.ep_async_cool_down
                              )
    
    if not args.para_mode.ep_async:
        assert not args.offload, "offload is only available when using DiEP."
        assert args.cache_prefetch is None, "cache_prefetch is only available when using DiEP."
        assert args.cache_stride is None, "cache_stride is only available when using DiEP."
    else:
        if not args.offload:
            assert args.cache_prefetch is None, "cache_prefetch is only available when using offload."
            assert args.cache_stride is None, "cache_stride is only available when using offload."
    if not args.para_mode.sp_async and not args.para_mode.ep_async:
        assert not args.auto_gc, "auto_gc is only available when using asynchronous operations."
    if args.ep_async_warm_up > 0:
        assert args.ep_async, "warm up is only available whem using ep async."
    if args.ep_async_cool_down > 0:
        assert args.ep_async, "cool down is only available whem using ep async."
    if args.strided_sync > 0:
        assert args.ep_async, "Strided sync is only available whem using ep async."
    
    if args.model == "DiT-S/2":  
        assert args.num_sampling_steps > args.ep_async_warm_up, "Warm up steps should be smaller than the total steps of denoising."
    
    if args.sp_async_warm_up > 0:
        assert args.sp_async, "warm up is only available whem using sp async."
<<<<<<< HEAD
    # sp_legacy_cache True means using caches written by ourselves, False means using Distrifusion caches
=======
>>>>>>> 51751aee
    if args.sp_legacy_cache:
        assert args.sp_async, "Legacy cache is only available when using SP async."
    if args.ep_score_use_latest:
        assert args.ep_async, "Use latest score is only available when using EP async."
    if args.ep_share_cache:
        assert args.ep_async, "Shared cache is only available when using EP async."
    main(args)<|MERGE_RESOLUTION|>--- conflicted
+++ resolved
@@ -30,6 +30,7 @@
 from expertpara.diep import ep_cache_clear, ep_cached_tensors_size, ep_cache_init,ep_get_max_mem
 from seqpara.df import sp_init, sp_cache_clear, sp_cached_tensors_size,sp_get_max_mem
 from expertpara.ep_fwd import use_latest_expert_weights
+from seqpara.df import sp_init, sp_cache_clear, sp_cached_tensors_size,sp_get_max_mem
 import time
 
 
@@ -410,10 +411,7 @@
     
     if args.sp_async_warm_up > 0:
         assert args.sp_async, "warm up is only available whem using sp async."
-<<<<<<< HEAD
     # sp_legacy_cache True means using caches written by ourselves, False means using Distrifusion caches
-=======
->>>>>>> 51751aee
     if args.sp_legacy_cache:
         assert args.sp_async, "Legacy cache is only available when using SP async."
     if args.ep_score_use_latest:
